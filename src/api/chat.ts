import { supabase } from '../lib/supabase';

// For Gemini (Google) - This is working!
const GEMINI_MODEL = 'models/gemini-1.5-flash';

// For OpenAI - This is working!
const OPENAI_MODEL = 'gpt-3.5-turbo';

// For Anthropic - This needs a valid key
const ANTHROPIC_API_KEY = import.meta.env.VITE_ANTHROPIC_API_KEY;
<<<<<<< HEAD
=======
if (!ANTHROPIC_API_KEY) {
  console.warn('Anthropic API key not configured. Set VITE_ANTHROPIC_API_KEY in your .env file for full functionality.');
}
>>>>>>> aeeca1f3

export interface ChatMessage {
  id: string;
  message: string;
  role: 'user' | 'assistant' | 'system';
  provider?: string;
  model?: string;
  created_at: string;
}

export interface ChatResponse {
  response: string;
  conversationId: string;
  provider: string;
  model: string;
  timestamp: string;
}

export interface ConversationInfo {
  conversation_id: string;
  title: string;
  last_message: string;
  message_count: number;
  last_updated: string;
}

// Direct OpenAI call function
async function callOpenAIDirect(message: string, model: string = OPENAI_MODEL): Promise<string> {
  const apiKey = import.meta.env.VITE_OPENAI_API_KEY;
  if (!apiKey) {
    throw new Error('OpenAI API key not configured');
  }

  console.log('🔍 Calling OpenAI with model:', model);

  const response = await fetch('https://api.openai.com/v1/chat/completions', {
    method: 'POST',
    headers: {
      'Authorization': `Bearer ${apiKey}`,
      'Content-Type': 'application/json',
    },
    body: JSON.stringify({
      model,
      messages: [{ role: 'user', content: message }],
      max_tokens: 1000,
      temperature: 0.7
    })
  });

  if (!response.ok) {
    throw new Error(`OpenAI API error: ${response.status}`);
  }

  const data = await response.json();
  console.log('✅ OpenAI response received');
  return data.choices[0].message.content;
}

// Direct Gemini call function
async function callGeminiDirect(message: string, model: string = GEMINI_MODEL): Promise<string> {
  const apiKey = import.meta.env.VITE_GEMINI_API_KEY;
  if (!apiKey) {
    throw new Error('Gemini API key not configured');
  }

  console.log('🔍 Calling Gemini with model:', model);

  const response = await fetch(`https://generativelanguage.googleapis.com/v1beta/${model}:generateContent?key=${apiKey}`, {
    method: 'POST',
    headers: {
      'Content-Type': 'application/json',
    },
    body: JSON.stringify({
      contents: [{
        parts: [{ text: message }]
      }],
      generationConfig: {
        maxOutputTokens: 1000,
        temperature: 0.7
      }
    })
  });

  if (!response.ok) {
    throw new Error(`Gemini API error: ${response.status}`);
  }

  const data = await response.json();
  console.log('✅ Gemini response received');
  return data.candidates[0].content.parts[0].text;
}

// Smart AI router - tries providers in order of preference
async function callAI(message: string, preferredProvider?: string, preferredModel?: string): Promise<{ response: string; provider: string; model: string }> {
  console.log('🧠 Smart AI Router called with:', { message: message.substring(0, 50) + '...', preferredProvider, preferredModel });
  console.log('🔑 Environment check:', {
    openai: !!import.meta.env.VITE_OPENAI_API_KEY,
    gemini: !!import.meta.env.VITE_GEMINI_API_KEY,
    anthropic: !!import.meta.env.VITE_ANTHROPIC_API_KEY
  });
  
  const providers = [
    { name: 'openai', test: () => import.meta.env.VITE_OPENAI_API_KEY, call: callOpenAIDirect, defaultModel: OPENAI_MODEL },
    { name: 'gemini', test: () => import.meta.env.VITE_GEMINI_API_KEY, call: callGeminiDirect, defaultModel: GEMINI_MODEL }
  ];

  // If a specific provider is requested, try it first
  if (preferredProvider) {
    const provider = providers.find(p => p.name === preferredProvider);
    if (provider && provider.test()) {
      try {
        console.log(`🎯 Trying requested provider: ${provider.name}`);
        const response = await provider.call(message, preferredModel || provider.defaultModel);
        console.log(`✅ ${provider.name} succeeded!`);
        return { response, provider: provider.name, model: preferredModel || provider.defaultModel };
      } catch (error) {
        console.warn(`${provider.name} failed, trying others...`, error);
      }
    }
  }

  // Try providers in order
  for (const provider of providers) {
    if (provider.test()) {
      try {
        console.log(`🔍 Trying ${provider.name}...`);
        const response = await provider.call(message, preferredModel || provider.defaultModel);
        console.log(`✅ ${provider.name} succeeded!`);
        return { response, provider: provider.name, model: preferredModel || provider.defaultModel };
      } catch (error) {
        console.warn(`${provider.name} failed, trying next...`, error);
        continue;
      }
    }
  }

  // Fallback response
  console.warn('❌ No AI providers available, using fallback');
  throw new Error('No AI providers available');
}

export const chatApi = {
  async sendMessage(
    message: string, 
    conversationId?: string,
    provider?: 'openai' | 'gemini' | 'auto',
    model?: string
  ): Promise<ChatResponse> {
    console.log('📤 Chat API sendMessage called:', { message: message.substring(0, 50) + '...', conversationId, provider, model });
    
    try {
      // Restore authentication
      const { data: { user } } = await supabase.auth.getUser();
      if (!user) {
        throw new Error('User not authenticated');
      }

      // Get AI response using smart router
      let aiResult;
      try {
        aiResult = await callAI(message, provider, model);
        console.log('🎉 AI response generated:', { provider: aiResult.provider, model: aiResult.model, responseLength: aiResult.response.length });
      } catch (error) {
        console.error('AI call failed:', error);
        // Fallback response
        aiResult = {
          response: "I'm here to help! I'm your Genesis AI assistant. How can I assist you with your genealogy research, business automation, or cultural heritage preservation today?",
          provider: 'fallback',
          model: 'fallback'
        };
      }

      // Create or get conversation ID
      const newConversationId = conversationId || crypto.randomUUID();

      // Restore database storage
      try {
        // Store user message
        await supabase
          .from('ai_conversation_history')
          .insert({
            user_id: user.id,
            conversation_id: newConversationId,
            message: message,
            role: 'user',
            provider: aiResult.provider,
            model: aiResult.model
          });

        // Store AI response
        await supabase
          .from('ai_conversation_history')
          .insert({
            user_id: user.id,
            conversation_id: newConversationId,
            message: aiResult.response,
            role: 'assistant',
            provider: aiResult.provider,
            model: aiResult.model
          });

        console.log('✅ Messages stored in database');
      } catch (dbError) {
        console.warn('⚠️ Database storage failed, but continuing:', dbError);
      }

      return {
        response: aiResult.response,
        conversationId: newConversationId,
        provider: aiResult.provider,
        model: aiResult.model,
        timestamp: new Date().toISOString()
      };

    } catch (error) {
      console.error('❌ Chat API error:', error);
      throw error;
    }
  },

  async getHistory(conversationId?: string): Promise<ChatMessage[]> {
    try {
      const { data: { user } } = await supabase.auth.getUser();
      if (!user) {
        throw new Error('User not authenticated');
      }

      let query = supabase
        .from('ai_conversation_history')
        .select('*')
        .eq('user_id', user.id)
        .order('created_at', { ascending: true });

      if (conversationId) {
        query = query.eq('conversation_id', conversationId);
      }

      const { data, error } = await query;

      if (error) {
        throw error;
      }

      return data || [];
    } catch (error) {
      console.error('Error fetching chat history:', error);
      return [];
    }
  },

  async getConversationList(): Promise<ConversationInfo[]> {
    try {
      const { data: { user } } = await supabase.auth.getUser();
      if (!user) {
        throw new Error('User not authenticated');
      }

      const { data, error } = await supabase
        .from('ai_conversation_history')
        .select('conversation_id, message, created_at')
        .eq('user_id', user.id)
        .order('created_at', { ascending: false });

      if (error) {
        throw error;
      }

      // Group by conversation_id and get the latest message for each
      const conversations = new Map<string, ConversationInfo>();
      
      data?.forEach((row: { conversation_id: string; message: string; created_at: string }) => {
        if (!conversations.has(row.conversation_id)) {
          conversations.set(row.conversation_id, {
            conversation_id: row.conversation_id,
            title: `Conversation ${row.conversation_id.slice(0, 8)}`,
            last_message: row.message,
            message_count: 1,
            last_updated: row.created_at
          });
        } else {
          const conv = conversations.get(row.conversation_id)!;
          conv.message_count++;
        }
      });

      return Array.from(conversations.values());
    } catch (error) {
      console.error('Error fetching conversation list:', error);
      return [];
    }
  },

  async createConversation(title?: string): Promise<string> {
    const conversationId = crypto.randomUUID();
    console.log('📝 Created new conversation:', conversationId);
    return conversationId;
  },

  async deleteConversation(conversationId: string): Promise<boolean> {
    try {
      const { data: { user } } = await supabase.auth.getUser();
      if (!user) {
        throw new Error('User not authenticated');
      }

      const { error } = await supabase
        .from('ai_conversation_history')
        .delete()
        .eq('user_id', user.id)
        .eq('conversation_id', conversationId);

      if (error) {
        throw error;
      }

      console.log('🗑️ Deleted conversation:', conversationId);
      return true;
    } catch (error) {
      console.error('Error deleting conversation:', error);
      return false;
    }
  },

  getAvailableModels() {
    return {
      openai: ['gpt-3.5-turbo', 'gpt-4'],
      gemini: ['models/gemini-1.5-flash', 'models/gemini-1.5-pro']
    };
  }
};<|MERGE_RESOLUTION|>--- conflicted
+++ resolved
@@ -8,12 +8,9 @@
 
 // For Anthropic - This needs a valid key
 const ANTHROPIC_API_KEY = import.meta.env.VITE_ANTHROPIC_API_KEY;
-<<<<<<< HEAD
-=======
 if (!ANTHROPIC_API_KEY) {
   console.warn('Anthropic API key not configured. Set VITE_ANTHROPIC_API_KEY in your .env file for full functionality.');
 }
->>>>>>> aeeca1f3
 
 export interface ChatMessage {
   id: string;
